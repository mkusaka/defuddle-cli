--- conflicted
+++ resolved
@@ -16,6 +16,10 @@
 
 ```bash
 defuddle sitemap <url> [options]
+```
+
+```bash
+defuddle sitemap-extract <url> <output-dir> [options]
 ```
 
 ### Arguments
@@ -93,27 +97,18 @@
 
 ### Sitemap-extract command
 
-<<<<<<< HEAD
-=======
 The sitemap-extract command extracts content from URLs in a sitemap and saves them as markdown files with YAML frontmatter.
 
 Arguments:
 - `url`: Sitemap URL to fetch URLs from
 - `output-dir`: Directory to save extracted markdown files
 
->>>>>>> 76fcb66d
 Options:
 - `--debug`: Enable debug mode
 - `--continue`: Continue processing even if an URL fails
 - `-r, --retries <number>`: Number of retry attempts for failed URLs (default: 10)
 - `-d, --retry-delay <number>`: Initial delay between retries in milliseconds (default: 1000)
-<<<<<<< HEAD
 - `-l, --rate-limit <number>`: Maximum number of requests per second (0 to disable, default: 1)
-
-Example:
-```bash
-defuddle sitemap-extract https://example.com/sitemap.xml ./output-dir --rate-limit 2
-=======
 - `-h, --help`: Display help for command
 
 Examples:
@@ -131,9 +126,12 @@
 Customize retry behavior for unreliable connections:
 ```bash
 defuddle sitemap-extract https://example.com/sitemap.xml ./output --retries 5 --retry-delay 2000
->>>>>>> 76fcb66d
 ```
 
+Limit request rate to 2 requests per second:
+```bash
+defuddle sitemap-extract https://example.com/sitemap.xml ./output --rate-limit 2
+```
 ## Development
 
 ```bash
